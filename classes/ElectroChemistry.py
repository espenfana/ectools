--- conflicted
+++ resolved
@@ -13,15 +13,9 @@
     # Class variables and constants
     identifiers = set()
 
-<<<<<<< HEAD
     # Data columns to be imported. Keys will become instance attributes so must adhere to a strict
     # naming scheme. The values should be list-like to support multiple different regex identifiers,
     # which are used in a re.search.
-=======
-    # Data columns to be imported. Keys will become instance attributes so must adhere to a strict 
-    # naming scheme. The values should be list-like to support multiple different regex identifiers, 
-    # which are used in a re.search. 
->>>>>>> 0e8339f8
     get_columns = {
         'redherring': (r'redherring',), # An identifier which is not found will not generate errors
         'signal': (r'Sig',), # Signal, i.e. target potenital
@@ -43,6 +37,7 @@
         self.curr = np.empty(0)
         self.curr_dens = np.empty(0)
         self.pot = np.empty(0)
+        self.timestamps = np.empty(0)
         self.timestamps = np.empty(0)
         self.units = {}
         # These should remain empty in this class
